from distutils.core import setup

setup(
    name='sempler',
    version='0.1.1',
    author='Juan L Gamella',
    author_email='juangamella@gmail.com',
    packages=['sempler', 'sempler.test'],
    scripts=[],
    url='http://pypi.python.org/pypi/sempler/',
    license='LICENSE.txt',
    description='Sample from general structural causal models (SCMs)',
<<<<<<< HEAD
    long_description=open('README.txt').read()
=======
    long_description=open('README.txt').read(),
    install_requires=['numpy', 'networkx', 'matplotlib']
>>>>>>> 969d4850
)<|MERGE_RESOLUTION|>--- conflicted
+++ resolved
@@ -10,10 +10,6 @@
     url='http://pypi.python.org/pypi/sempler/',
     license='LICENSE.txt',
     description='Sample from general structural causal models (SCMs)',
-<<<<<<< HEAD
-    long_description=open('README.txt').read()
-=======
     long_description=open('README.txt').read(),
     install_requires=['numpy', 'networkx', 'matplotlib']
->>>>>>> 969d4850
 )